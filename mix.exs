defmodule CandleClock.MixProject do
  use Mix.Project

  def project do
    [
      app: :candle_clock,
<<<<<<< HEAD
      version: "0.2.0",
=======
      version: "1.0.0",
>>>>>>> cd92629b
      elixir: "~> 1.9",
      start_permanent: Mix.env() == :prod,
      elixirc_paths: elixirc_paths(Mix.env()),
      deps: deps(),
      description: "Manages persistent timers, intervals and cronjobs with a database table",
      package: package(),
      source_url: "https://github.com/zenneriot/candle_clock",
      aliases: [
        test: [
          # generate the schema to test if schema generation works
          "candle_clock.gen.schema --overwrite test/support/schema.ex",
          "candle_clock.gen.migrations --overwrite",
          "ecto.drop",
          "ecto.create",
          "ecto.migrate",
          # finally, call the tests
          "test"
        ]
      ]
    ]
  end

  # Run "mix help compile.app" to learn about applications.
  def application do
    [
      extra_applications: [:logger]
    ]
  end

  def package() do
    [
      licenses: ["MIT"],
      links: %{"GitHub" => "https://github.com/zenneriot/candle_clock"}
    ]
  end

  defp elixirc_paths(:test), do: ["lib", "test/support"]
  defp elixirc_paths(_), do: ["lib"]

  # Run "mix help deps" to learn about dependencies.
  defp deps do
    [
      {:ecto_sql, ">= 3.0.0"},
      {:postgrex, "~> 0.15.3", only: :test},
      {:crontab, "~> 1.1"},
      {:ex_doc, "~> 0.14", only: :dev, runtime: false},
      {:tzdata, "~> 1.0"},
      {:jason, "~> 1.1"}
    ]
  end
end<|MERGE_RESOLUTION|>--- conflicted
+++ resolved
@@ -4,11 +4,7 @@
   def project do
     [
       app: :candle_clock,
-<<<<<<< HEAD
-      version: "0.2.0",
-=======
-      version: "1.0.0",
->>>>>>> cd92629b
+      version: "1.1.0",
       elixir: "~> 1.9",
       start_permanent: Mix.env() == :prod,
       elixirc_paths: elixirc_paths(Mix.env()),
